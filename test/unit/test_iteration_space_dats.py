# This file is part of PyOP2
#
# PyOP2 is Copyright (c) 2012, Imperial College London and
# others. Please see the AUTHORS file in the main source directory for
# a full list of copyright holders.  All rights reserved.
#
# Redistribution and use in source and binary forms, with or without
# modification, are permitted provided that the following conditions
# are met:
#
#     * Redistributions of source code must retain the above copyright
#       notice, this list of conditions and the following disclaimer.
#     * Redistributions in binary form must reproduce the above copyright
#       notice, this list of conditions and the following disclaimer in the
#       documentation and/or other materials provided with the distribution.
#     * The name of Imperial College London or that of other
#       contributors may not be used to endorse or promote products
#       derived from this software without specific prior written
#       permission.
#
# THIS SOFTWARE IS PROVIDED BY THE COPYRIGHT HOLDERS AND CONTRIBUTERS
# ''AS IS'' AND ANY EXPRESS OR IMPLIED WARRANTIES, INCLUDING, BUT NOT
# LIMITED TO, THE IMPLIED WARRANTIES OF MERCHANTABILITY AND FITNESS
# FOR A PARTICULAR PURPOSE ARE DISCLAIMED. IN NO EVENT SHALL THE
# COPYRIGHT HOLDERS OR CONTRIBUTORS BE LIABLE FOR ANY DIRECT,
# INDIRECT, INCIDENTAL, SPECIAL, EXEMPLARY, OR CONSEQUENTIAL DAMAGES
# (INCLUDING, BUT NOT LIMITED TO, PROCUREMENT OF SUBSTITUTE GOODS OR
# SERVICES; LOSS OF USE, DATA, OR PROFITS; OR BUSINESS INTERRUPTION)
# HOWEVER CAUSED AND ON ANY THEORY OF LIABILITY, WHETHER IN CONTRACT,
# STRICT LIABILITY, OR TORT (INCLUDING NEGLIGENCE OR OTHERWISE)
# ARISING IN ANY WAY OUT OF THE USE OF THIS SOFTWARE, EVEN IF ADVISED
# OF THE POSSIBILITY OF SUCH DAMAGE.


import pytest
import numpy

from pyop2 import op2

from coffee.base import *


def _seed():
    return 0.02041724


nnodes = 4096
nele = nnodes // 2


@pytest.fixture(scope='module')
def node():
    return op2.Set(nnodes, 'node')


@pytest.fixture(scope='module')
def ele():
    return op2.Set(nele, 'ele')


@pytest.fixture
def d1(node):
    return op2.Dat(node, numpy.zeros(nnodes), dtype=numpy.int32)


@pytest.fixture
def d2(node):
    return op2.Dat(node ** 2, numpy.zeros(2 * nnodes), dtype=numpy.int32)


@pytest.fixture
def vd1(ele):
    return op2.Dat(ele, numpy.zeros(nele), dtype=numpy.int32)


@pytest.fixture
def vd2(ele):
    return op2.Dat(ele ** 2, numpy.zeros(2 * nele), dtype=numpy.int32)


@pytest.fixture(scope='module')
def node2ele(node, ele):
    vals = numpy.arange(nnodes) / 2
    return op2.Map(node, ele, 1, vals, 'node2ele')


class TestIterationSpaceDats:

    """
    Test IterationSpace access to Dat objects
    """

    def test_sum_nodes_to_edges(self):
        """Creates a 1D grid with edge values numbered consecutively.
        Iterates over edges, summing the node values."""

        nedges = nnodes - 1
        nodes = op2.Set(nnodes, "nodes")
        edges = op2.Set(nedges, "edges")

        node_vals = op2.Dat(nodes, numpy.arange(
            nnodes, dtype=numpy.uint32), numpy.uint32, "node_vals")
        edge_vals = op2.Dat(
            edges, numpy.zeros(nedges, dtype=numpy.uint32), numpy.uint32, "edge_vals")

        e_map = numpy.array([(i, i + 1)
                            for i in range(nedges)], dtype=numpy.uint32)
        edge2node = op2.Map(edges, nodes, 2, e_map, "edge2node")

<<<<<<< HEAD
        kernel_sum = FunDecl("void", "pyop2_kernel_sum",
=======
        kernel_sum = FunDecl("void", "sum",
>>>>>>> 3c88f9e7
                             [Decl(
                                 "int*", c_sym("edge"), qualifiers=["unsigned"]),
                              Decl(
                                  "int*", c_sym("nodes"), qualifiers=["unsigned"])],
<<<<<<< HEAD
                             c_for("i", 2, Incr(c_sym("*edge"), Symbol("nodes", ("i",)))))

        op2.par_loop(op2.Kernel(kernel_sum.gencode(), "pyop2_kernel_sum"), edges,
=======
                             c_for("i", 2, Incr(c_sym("*edge"), Symbol("nodes", ("i",)))),
                             pred=["static"])

        op2.par_loop(op2.Kernel(kernel_sum.gencode(), "sum"), edges,
>>>>>>> 3c88f9e7
                     edge_vals(op2.INC),
                     node_vals(op2.READ, edge2node))

        expected = numpy.arange(1, nedges * 2 + 1, 2)
        assert all(expected == edge_vals.data)

    def test_read_1d_itspace_map(self, node, d1, vd1, node2ele):
        vd1.data[:] = numpy.arange(nele)
        k = FunDecl("void", "pyop2_kernel_k",
                    [Decl("int*", c_sym("d")), Decl("int*", c_sym("vd"))],
                    c_for("i", 1, Assign(Symbol("d", (0,)), Symbol("vd", ("i",)))),
                    pred=["static"])

<<<<<<< HEAD
        op2.par_loop(op2.Kernel(k.gencode(), 'pyop2_kernel_k'), node,
=======
        op2.par_loop(op2.Kernel(k.gencode(), 'k'), node,
>>>>>>> 3c88f9e7
                     d1(op2.WRITE),
                     vd1(op2.READ, node2ele))
        assert all(d1.data[::2] == vd1.data)
        assert all(d1.data[1::2] == vd1.data)

    def test_write_1d_itspace_map(self, node, vd1, node2ele):
        k = FunDecl("void", "pyop2_kernel_k",
                    [Decl("int*", c_sym("vd"))],
                    c_for("i", 1, Assign(Symbol("vd", ("i",)), c_sym(2))),
                    pred=["static"])

<<<<<<< HEAD
        op2.par_loop(op2.Kernel(k.gencode(), 'pyop2_kernel_k'), node,
=======
        op2.par_loop(op2.Kernel(k.gencode(), 'k'), node,
>>>>>>> 3c88f9e7
                     vd1(op2.WRITE, node2ele))
        assert all(vd1.data == 2)

    def test_inc_1d_itspace_map(self, node, d1, vd1, node2ele):
        vd1.data[:] = 3
        d1.data[:] = numpy.arange(nnodes).reshape(d1.data.shape)

<<<<<<< HEAD
        k = FunDecl("void", "pyop2_kernel_k",
                    [Decl("int*", c_sym("vd")), Decl("int*", c_sym("d"))],
                    c_for("i", 1, Incr(Symbol("vd", ("i",)), c_sym("*d"))))
        op2.par_loop(op2.Kernel(k.gencode(), 'pyop2_kernel_k'), node,
=======
        k = FunDecl("void", "k",
                    [Decl("int*", c_sym("vd")), Decl("int*", c_sym("d"))],
                    c_for("i", 1, Incr(Symbol("vd", ("i",)), c_sym("*d"))),
                    pred=["static"])
        op2.par_loop(op2.Kernel(k.gencode(), 'k'), node,
>>>>>>> 3c88f9e7
                     vd1(op2.INC, node2ele),
                     d1(op2.READ))
        expected = numpy.zeros_like(vd1.data)
        expected[:] = 3
        expected += numpy.arange(
            start=0, stop=nnodes, step=2).reshape(expected.shape)
        expected += numpy.arange(
            start=1, stop=nnodes, step=2).reshape(expected.shape)
        assert all(vd1.data == expected)

    def test_read_2d_itspace_map(self, d2, vd2, node2ele, node):
        vd2.data[:] = numpy.arange(nele * 2).reshape(nele, 2)
        reads = Block(
            [Assign(Symbol("d", (0,)), Symbol("vd", ("i",), ((1, 0),))),
             Assign(
                 Symbol(
                     "d", (1,)), Symbol("vd", ("i",), ((1, 1),)))],
            open_scope=True)
        k = FunDecl("void", "pyop2_kernel_k",
                    [Decl("int*", c_sym("d")), Decl("int*", c_sym("vd"))],
<<<<<<< HEAD
                    c_for("i", 1, reads))
        op2.par_loop(op2.Kernel(k.gencode(), 'pyop2_kernel_k'), node,
=======
                    c_for("i", 1, reads),
                    pred=["static"])
        op2.par_loop(op2.Kernel(k.gencode(), 'k'), node,
>>>>>>> 3c88f9e7
                     d2(op2.WRITE),
                     vd2(op2.READ, node2ele))
        assert all(d2.data[::2, 0] == vd2.data[:, 0])
        assert all(d2.data[::2, 1] == vd2.data[:, 1])
        assert all(d2.data[1::2, 0] == vd2.data[:, 0])
        assert all(d2.data[1::2, 1] == vd2.data[:, 1])

    def test_write_2d_itspace_map(self, vd2, node2ele, node):
        writes = Block([Assign(Symbol("vd", ("i",), ((1, 0),)), c_sym(2)),
                        Assign(Symbol("vd", ("i",), ((1, 1),)), c_sym(3))],
                       open_scope=True)
        k = FunDecl("void", "pyop2_kernel_k",
                    [Decl("int*", c_sym("vd"))],
<<<<<<< HEAD
                    c_for("i", 1, writes))
        op2.par_loop(op2.Kernel(k.gencode(), 'pyop2_kernel_k'), node,
=======
                    c_for("i", 1, writes),
                    pred=["static"])
        op2.par_loop(op2.Kernel(k.gencode(), 'k'), node,
>>>>>>> 3c88f9e7
                     vd2(op2.WRITE, node2ele))
        assert all(vd2.data[:, 0] == 2)
        assert all(vd2.data[:, 1] == 3)

    def test_inc_2d_itspace_map(self, d2, vd2, node2ele, node):
        vd2.data[:, 0] = 3
        vd2.data[:, 1] = 4
        d2.data[:] = numpy.arange(2 * nnodes).reshape(d2.data.shape)

        incs = Block([Incr(Symbol("vd", ("i",), ((1, 0),)), Symbol("d", (0,))),
                      Incr(
                          Symbol("vd", ("i",), ((1, 1),)), Symbol("d", (1,)))],
                     open_scope=True)
<<<<<<< HEAD
        k = FunDecl("void", "pyop2_kernel_k",
                    [Decl("int*", c_sym("vd")), Decl("int*", c_sym("d"))],
                    c_for("i", 1, incs))

        op2.par_loop(op2.Kernel(k.gencode(), 'pyop2_kernel_k'), node,
=======
        k = FunDecl("void", "k",
                    [Decl("int*", c_sym("vd")), Decl("int*", c_sym("d"))],
                    c_for("i", 1, incs),
                    pred=["static"])

        op2.par_loop(op2.Kernel(k.gencode(), 'k'), node,
>>>>>>> 3c88f9e7
                     vd2(op2.INC, node2ele),
                     d2(op2.READ))

        expected = numpy.zeros_like(vd2.data)
        expected[:, 0] = 3
        expected[:, 1] = 4
        expected[:, 0] += numpy.arange(start=0, stop=2 * nnodes, step=4)
        expected[:, 0] += numpy.arange(start=2, stop=2 * nnodes, step=4)
        expected[:, 1] += numpy.arange(start=1, stop=2 * nnodes, step=4)
        expected[:, 1] += numpy.arange(start=3, stop=2 * nnodes, step=4)
        assert all(vd2.data[:, 0] == expected[:, 0])
        assert all(vd2.data[:, 1] == expected[:, 1])


if __name__ == '__main__':
    import os
    pytest.main(os.path.abspath(__file__))<|MERGE_RESOLUTION|>--- conflicted
+++ resolved
@@ -107,25 +107,15 @@
                             for i in range(nedges)], dtype=numpy.uint32)
         edge2node = op2.Map(edges, nodes, 2, e_map, "edge2node")
 
-<<<<<<< HEAD
-        kernel_sum = FunDecl("void", "pyop2_kernel_sum",
-=======
         kernel_sum = FunDecl("void", "sum",
->>>>>>> 3c88f9e7
                              [Decl(
                                  "int*", c_sym("edge"), qualifiers=["unsigned"]),
                               Decl(
                                   "int*", c_sym("nodes"), qualifiers=["unsigned"])],
-<<<<<<< HEAD
-                             c_for("i", 2, Incr(c_sym("*edge"), Symbol("nodes", ("i",)))))
-
-        op2.par_loop(op2.Kernel(kernel_sum.gencode(), "pyop2_kernel_sum"), edges,
-=======
                              c_for("i", 2, Incr(c_sym("*edge"), Symbol("nodes", ("i",)))),
                              pred=["static"])
 
         op2.par_loop(op2.Kernel(kernel_sum.gencode(), "sum"), edges,
->>>>>>> 3c88f9e7
                      edge_vals(op2.INC),
                      node_vals(op2.READ, edge2node))
 
@@ -139,11 +129,7 @@
                     c_for("i", 1, Assign(Symbol("d", (0,)), Symbol("vd", ("i",)))),
                     pred=["static"])
 
-<<<<<<< HEAD
-        op2.par_loop(op2.Kernel(k.gencode(), 'pyop2_kernel_k'), node,
-=======
-        op2.par_loop(op2.Kernel(k.gencode(), 'k'), node,
->>>>>>> 3c88f9e7
+        op2.par_loop(op2.Kernel(k.gencode(), 'k'), node,
                      d1(op2.WRITE),
                      vd1(op2.READ, node2ele))
         assert all(d1.data[::2] == vd1.data)
@@ -155,11 +141,7 @@
                     c_for("i", 1, Assign(Symbol("vd", ("i",)), c_sym(2))),
                     pred=["static"])
 
-<<<<<<< HEAD
-        op2.par_loop(op2.Kernel(k.gencode(), 'pyop2_kernel_k'), node,
-=======
-        op2.par_loop(op2.Kernel(k.gencode(), 'k'), node,
->>>>>>> 3c88f9e7
+        op2.par_loop(op2.Kernel(k.gencode(), 'k'), node,
                      vd1(op2.WRITE, node2ele))
         assert all(vd1.data == 2)
 
@@ -167,18 +149,11 @@
         vd1.data[:] = 3
         d1.data[:] = numpy.arange(nnodes).reshape(d1.data.shape)
 
-<<<<<<< HEAD
-        k = FunDecl("void", "pyop2_kernel_k",
-                    [Decl("int*", c_sym("vd")), Decl("int*", c_sym("d"))],
-                    c_for("i", 1, Incr(Symbol("vd", ("i",)), c_sym("*d"))))
-        op2.par_loop(op2.Kernel(k.gencode(), 'pyop2_kernel_k'), node,
-=======
         k = FunDecl("void", "k",
                     [Decl("int*", c_sym("vd")), Decl("int*", c_sym("d"))],
                     c_for("i", 1, Incr(Symbol("vd", ("i",)), c_sym("*d"))),
                     pred=["static"])
         op2.par_loop(op2.Kernel(k.gencode(), 'k'), node,
->>>>>>> 3c88f9e7
                      vd1(op2.INC, node2ele),
                      d1(op2.READ))
         expected = numpy.zeros_like(vd1.data)
@@ -199,14 +174,9 @@
             open_scope=True)
         k = FunDecl("void", "pyop2_kernel_k",
                     [Decl("int*", c_sym("d")), Decl("int*", c_sym("vd"))],
-<<<<<<< HEAD
-                    c_for("i", 1, reads))
-        op2.par_loop(op2.Kernel(k.gencode(), 'pyop2_kernel_k'), node,
-=======
                     c_for("i", 1, reads),
                     pred=["static"])
         op2.par_loop(op2.Kernel(k.gencode(), 'k'), node,
->>>>>>> 3c88f9e7
                      d2(op2.WRITE),
                      vd2(op2.READ, node2ele))
         assert all(d2.data[::2, 0] == vd2.data[:, 0])
@@ -220,14 +190,9 @@
                        open_scope=True)
         k = FunDecl("void", "pyop2_kernel_k",
                     [Decl("int*", c_sym("vd"))],
-<<<<<<< HEAD
-                    c_for("i", 1, writes))
-        op2.par_loop(op2.Kernel(k.gencode(), 'pyop2_kernel_k'), node,
-=======
                     c_for("i", 1, writes),
                     pred=["static"])
         op2.par_loop(op2.Kernel(k.gencode(), 'k'), node,
->>>>>>> 3c88f9e7
                      vd2(op2.WRITE, node2ele))
         assert all(vd2.data[:, 0] == 2)
         assert all(vd2.data[:, 1] == 3)
@@ -241,20 +206,12 @@
                       Incr(
                           Symbol("vd", ("i",), ((1, 1),)), Symbol("d", (1,)))],
                      open_scope=True)
-<<<<<<< HEAD
-        k = FunDecl("void", "pyop2_kernel_k",
-                    [Decl("int*", c_sym("vd")), Decl("int*", c_sym("d"))],
-                    c_for("i", 1, incs))
-
-        op2.par_loop(op2.Kernel(k.gencode(), 'pyop2_kernel_k'), node,
-=======
         k = FunDecl("void", "k",
                     [Decl("int*", c_sym("vd")), Decl("int*", c_sym("d"))],
                     c_for("i", 1, incs),
                     pred=["static"])
 
         op2.par_loop(op2.Kernel(k.gencode(), 'k'), node,
->>>>>>> 3c88f9e7
                      vd2(op2.INC, node2ele),
                      d2(op2.READ))
 
