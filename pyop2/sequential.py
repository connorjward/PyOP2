--- conflicted
+++ resolved
@@ -79,14 +79,8 @@
 
     %(likwid_start_inner)s
     %(kernel_name)s(%(kernel_args)s);
-<<<<<<< HEAD
-=======
     %(likwid_end_inner)s
-    %(layout_decl)s;
-    %(layout_loop)s
-        %(layout_assign)s;
-    %(layout_loop_close)s
->>>>>>> e1b1f159
+
     %(itset_loop_body)s
     %(map_bcs_p)s;
     %(apply_offset)s;
@@ -100,6 +94,11 @@
   %(timer_end)s
 }
 """
+
+    # %(layout_decl)s;
+    # %(layout_loop)s
+    #     %(layout_assign)s;
+    # %(layout_loop_close)s
 
     def set_argtypes(self, iterset, *args):
         argtypes = [ctypes.c_int, ctypes.c_int]
@@ -183,90 +182,12 @@
                          direct=self.is_direct, iterate=self.iteration_region)
 
     @collective
-<<<<<<< HEAD
     def _compute(self, part, fun, *arglist):
+        time = 0.0
         with timed_region("ParLoop kernel"):
-            fun(part.offset, part.offset + part.size, *arglist)
-=======
-    @lineprof
-    def _compute(self, part):
-        fun = JITModule(self.kernel, self.it_space,
-                        *self.args,
-                        direct=self.is_direct,
-                        iterate=self.iteration_region,
-                        unique_args=self.unique_args)
-        if not hasattr(self, '_jit_args'):
-            self._argtypes = [ctypes.c_int, ctypes.c_int]
-            self._jit_args = [0, 0]
-            if isinstance(self._it_space._iterset, Subset):
-                self._argtypes.append(self._it_space._iterset._argtype)
-                self._jit_args.append(self._it_space._iterset._indices)
-            for arg in self.args:
-                if arg._is_mat:
-                    self._argtypes.append(arg.data._argtype)
-                    self._jit_args.append(arg.data.handle.handle)
-                else:
-                    for d in arg.data:
-                        # Cannot access a property of the Dat or we will force
-                        # evaluation of the trace
-                        self._argtypes.append(d._argtype)
-                        self._jit_args.append(d._data)
-
-                if arg._is_indirect or arg._is_mat:
-                    maps = as_tuple(arg.map, Map)
-                    for map in maps:
-                        for m in map:
-                            self._argtypes.append(m._argtype)
-                            self._jit_args.append(m.values_with_halo)
-
-            for c in Const._definitions():
-                self._argtypes.append(c._argtype)
-                self._jit_args.append(c.data)
-
-            for a in self.offset_args:
-                self._argtypes.append(ndpointer(a.dtype, shape=a.shape))
-                self._jit_args.append(a)
-
-            if self.iteration_region in [ON_BOTTOM]:
-                self._argtypes.append(ctypes.c_int)
-                self._argtypes.append(ctypes.c_int)
-                self._jit_args.append(0)
-                self._jit_args.append(1)
-            if self.iteration_region in [ON_TOP]:
-                self._argtypes.append(ctypes.c_int)
-                self._argtypes.append(ctypes.c_int)
-                self._jit_args.append(self._it_space.layers - 2)
-                self._jit_args.append(self._it_space.layers - 1)
-            elif self.iteration_region in [ON_INTERIOR_FACETS]:
-                self._argtypes.append(ctypes.c_int)
-                self._argtypes.append(ctypes.c_int)
-                self._jit_args.append(0)
-                self._jit_args.append(self._it_space.layers - 2)
-            elif self._it_space._extruded:
-                self._argtypes.append(ctypes.c_int)
-                self._argtypes.append(ctypes.c_int)
-                self._jit_args.append(0)
-                self._jit_args.append(self._it_space.layers - 1)
-
-            if configuration['hpc_profiling']:
-                papi_measures = np.zeros(6, dtype=np.float64)
-                self._argtypes.append(ndpointer(np.dtype('float64'), shape=(6,)))
-                self._jit_args.append(papi_measures)
-
-        self._jit_args[0] = part.offset
-        self._jit_args[1] = part.offset + part.size
-        # Must call fun on all processes since this may trigger
-        # compilation.
-        time = 0
-        with timed_region("ParLoop kernel"):
-            time = fun(*self._jit_args, argtypes=self._argtypes, restype=ctypes.c_double)
-        if configuration['hpc_profiling']:
-            ms = self._jit_args[-1]
-            flops = fun._flops_per_cell * (self.it_space.layers - 1) * self.it_space.core_size * configuration['times']
-            cycles = fun._cycles_per_cell * (self.it_space.layers - 1) * self.it_space.core_size * configuration['times']
-            return time, [ms[0], ms[1], ms[2], ms[3], ms[4], ms[5], flops, cycles]
-        return time, np.zeros(8)
->>>>>>> e1b1f159
+            # time = fun(*self._jit_args, argtypes=self._argtypes, restype=ctypes.c_double)
+            time = fun(part.offset, part.offset + part.size, *arglist)
+        return time
 
 
 def _setup():
