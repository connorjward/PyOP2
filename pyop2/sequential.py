# This file is part of PyOP2
#
# PyOP2 is Copyright (c) 2012, Imperial College London and
# others. Please see the AUTHORS file in the main source directory for
# a full list of copyright holders.  All rights reserved.
#
# Redistribution and use in source and binary forms, with or without
# modification, are permitted provided that the following conditions
# are met:
#
#     * Redistributions of source code must retain the above copyright
#       notice, this list of conditions and the following disclaimer.
#     * Redistributions in binary form must reproduce the above copyright
#       notice, this list of conditions and the following disclaimer in the
#       documentation and/or other materials provided with the distribution.
#     * The name of Imperial College London or that of other
#       contributors may not be used to endorse or promote products
#       derived from this software without specific prior written
#       permission.
#
# THIS SOFTWARE IS PROVIDED BY THE COPYRIGHT HOLDERS AND CONTRIBUTERS
# ''AS IS'' AND ANY EXPRESS OR IMPLIED WARRANTIES, INCLUDING, BUT NOT
# LIMITED TO, THE IMPLIED WARRANTIES OF MERCHANTABILITY AND FITNESS
# FOR A PARTICULAR PURPOSE ARE DISCLAIMED. IN NO EVENT SHALL THE
# COPYRIGHT HOLDERS OR CONTRIBUTORS BE LIABLE FOR ANY DIRECT,
# INDIRECT, INCIDENTAL, SPECIAL, EXEMPLARY, OR CONSEQUENTIAL DAMAGES
# (INCLUDING, BUT NOT LIMITED TO, PROCUREMENT OF SUBSTITUTE GOODS OR
# SERVICES; LOSS OF USE, DATA, OR PROFITS; OR BUSINESS INTERRUPTION)
# HOWEVER CAUSED AND ON ANY THEORY OF LIABILITY, WHETHER IN CONTRACT,
# STRICT LIABILITY, OR TORT (INCLUDING NEGLIGENCE OR OTHERWISE)
# ARISING IN ANY WAY OUT OF THE USE OF THIS SOFTWARE, EVEN IF ADVISED
# OF THE POSSIBILITY OF SUCH DAMAGE.

"""OP2 sequential backend."""

import os
from copy import deepcopy as dcopy

import ctypes

from pyop2.datatypes import IntType, as_ctypes
from pyop2 import base
from pyop2 import compilation
from pyop2 import petsc_base
from pyop2.base import par_loop                          # noqa: F401
from pyop2.base import READ, WRITE, RW, INC, MIN, MAX    # noqa: F401
from pyop2.base import ALL
<<<<<<< HEAD
from pyop2.base import Map, MixedMap, DecoratedMap, Sparsity, Halo  # noqa: F401
=======
from pyop2.base import Map, MixedMap, Sparsity, Halo      # noqa: F401
>>>>>>> 3c88f9e7
from pyop2.base import Set, ExtrudedSet, MixedSet, Subset  # noqa: F401
from pyop2.base import DatView                           # noqa: F401
from pyop2.base import Kernel                            # noqa: F401
from pyop2.base import Arg                               # noqa: F401
from pyop2.petsc_base import DataSet, MixedDataSet       # noqa: F401
from pyop2.petsc_base import Global, GlobalDataSet       # noqa: F401
from pyop2.petsc_base import Dat, MixedDat, Mat          # noqa: F401
from pyop2.exceptions import *  # noqa: F401
from pyop2.mpi import collective
from pyop2.profiling import timed_region
from pyop2.utils import cached_property, get_petsc_dir

import loopy


class JITModule(base.JITModule):

    _cppargs = []
    _libraries = []
    _system_headers = []

    def __init__(self, kernel, iterset, *args, **kwargs):
        r"""
        A cached compiled function to execute for a specified par_loop.

        See :func:`~.par_loop` for the description of arguments.

        .. warning ::

           Note to implementors.  This object is *cached*, and therefore
           should not hold any long term references to objects that
           you want to be collected.  In particular, after the
           ``args`` have been inspected to produce the compiled code,
           they **must not** remain part of the object's slots,
           otherwise they (and the :class:`~.Dat`\s, :class:`~.Map`\s
           and :class:`~.Mat`\s they reference) will never be collected.
        """
        # Return early if we were in the cache.
        if self._initialized:
            return
        self.comm = iterset.comm
        self._kernel = kernel
        self._fun = None
        self._iterset = iterset
        self._args = args
        self._iteration_region = kwargs.get('iterate', ALL)
        self._pass_layer_arg = kwargs.get('pass_layer_arg', False)
        # Copy the class variables, so we don't overwrite them
        self._cppargs = dcopy(type(self)._cppargs)
        self._libraries = dcopy(type(self)._libraries)
        self._system_headers = dcopy(type(self)._system_headers)
        if not kwargs.get('delay', False):
            self.compile()
            self._initialized = True

    @collective
    def __call__(self, *args):
        return self._fun(*args)

    @cached_property
    def _wrapper_name(self):
        return 'wrap_%s' % self._kernel.name

    @cached_property
    def code_to_compile(self):

        from pyop2.codegen.builder import WrapperBuilder
        from pyop2.codegen.rep2loopy import generate

        builder = WrapperBuilder(iterset=self._iterset, iteration_region=self._iteration_region, pass_layer_to_kernel=self._pass_layer_arg)
        for arg in self._args:
            builder.add_argument(arg)
        builder.set_kernel(self._kernel)

        wrapper = generate(builder)
        code = loopy.generate_code_v2(wrapper)

        if self._kernel._cpp:
            from loopy.codegen.result import process_preambles
            preamble = "".join(process_preambles(getattr(code, "device_preambles", [])))
            device_code = "\n\n".join(str(dp.ast) for dp in code.device_programs)
            return preamble + "\nextern \"C\" {\n" + device_code + "\n}\n"
        return code.device_code()

    @collective
    def compile(self):
        # If we weren't in the cache we /must/ have arguments
        if not hasattr(self, '_args'):
            raise RuntimeError("JITModule has no args associated with it, should never happen")

        from pyop2.configuration import configuration

        compiler = configuration["compiler"]
        extension = "cpp" if self._kernel._cpp else "c"
        cppargs = self._cppargs
        cppargs += ["-I%s/include" % d for d in get_petsc_dir()] + \
                   ["-I%s" % d for d in self._kernel._include_dirs] + \
                   ["-I%s" % os.path.abspath(os.path.dirname(__file__))]
        ldargs = ["-L%s/lib" % d for d in get_petsc_dir()] + \
                 ["-Wl,-rpath,%s/lib" % d for d in get_petsc_dir()] + \
                 ["-lpetsc", "-lm"] + self._libraries
        ldargs += self._kernel._ldargs

        self._fun = compilation.load(self,
                                     extension,
                                     self._wrapper_name,
                                     cppargs=cppargs,
                                     ldargs=ldargs,
                                     restype=ctypes.c_int,
                                     compiler=compiler,
                                     comm=self.comm)
        # Blow away everything we don't need any more
        del self._args
        del self._kernel
        del self._iterset

    @cached_property
    def argtypes(self):
        index_type = as_ctypes(IntType)
        argtypes = (index_type, index_type)
        argtypes += self._iterset._argtypes_
        for arg in self._args:
            argtypes += arg._argtypes_
        seen = set()
        for arg in self._args:
            maps = arg.map_tuple
            for map_ in maps:
                for k, t in zip(map_._kernel_args_, map_._argtypes_):
                    if k in seen:
                        continue
                    argtypes += (t,)
                    seen.add(k)
        return argtypes


class ParLoop(petsc_base.ParLoop):

    def prepare_arglist(self, iterset, *args):
        arglist = iterset._kernel_args_
        for arg in args:
            arglist += arg._kernel_args_
        seen = set()
        for arg in args:
            maps = arg.map_tuple
            for map_ in maps:
<<<<<<< HEAD
=======
                if map_ is None:
                    continue
>>>>>>> 3c88f9e7
                for k in map_._kernel_args_:
                    if k in seen:
                        continue
                    arglist += (k,)
                    seen.add(k)
        return arglist

    @cached_property
    def _jitmodule(self):
        return JITModule(self.kernel, self.iterset, *self.args,
                         iterate=self.iteration_region,
                         pass_layer_arg=self._pass_layer_arg)

    @collective
    def _compute(self, part, fun, *arglist):
        with timed_region("ParLoop_{0}_{1}".format(self.iterset.name, self._jitmodule._wrapper_name)):
            fun(part.offset, part.offset + part.size, *arglist)


<<<<<<< HEAD
def generate_single_cell_wrapper(iterset, args, forward_args=(), kernel_name=None, wrapper_name=None, restart_counter=True):
=======
def generate_single_cell_wrapper(iterset, args, forward_args=(), kernel_name=None, wrapper_name=None):
>>>>>>> 3c88f9e7
    """Generates wrapper for a single cell. No iteration loop, but cellwise data is extracted.
    Cell is expected as an argument to the wrapper. For extruded, the numbering of the cells
    is columnwise continuous, bottom to top.

    :param iterset: The iteration set
    :param args: :class:`Arg`s
    :param forward_args: To forward unprocessed arguments to the kernel via the wrapper,
                         give an iterable of strings describing their C types.
    :param kernel_name: Kernel function name
    :param wrapper_name: Wrapper function name
    :param restart_counter: Whether to restart counter in naming variables and indices
                            in code generation.

    :return: string containing the C code for the single-cell wrapper
    """
    from pyop2.codegen.builder import WrapperBuilder
    from pyop2.codegen.rep2loopy import generate
    from loopy.types import OpaqueType

    forward_arg_types = [OpaqueType(fa) for fa in forward_args]
    builder = WrapperBuilder(iterset=iterset, single_cell=True, forward_arg_types=forward_arg_types)
    for arg in args:
        builder.add_argument(arg)
    builder.set_kernel(Kernel("", kernel_name))
<<<<<<< HEAD
    wrapper = generate(builder, wrapper_name, restart_counter)
=======
    wrapper = generate(builder, wrapper_name)
>>>>>>> 3c88f9e7
    code = loopy.generate_code_v2(wrapper)

    return code.device_code()<|MERGE_RESOLUTION|>--- conflicted
+++ resolved
@@ -45,11 +45,7 @@
 from pyop2.base import par_loop                          # noqa: F401
 from pyop2.base import READ, WRITE, RW, INC, MIN, MAX    # noqa: F401
 from pyop2.base import ALL
-<<<<<<< HEAD
-from pyop2.base import Map, MixedMap, DecoratedMap, Sparsity, Halo  # noqa: F401
-=======
 from pyop2.base import Map, MixedMap, Sparsity, Halo      # noqa: F401
->>>>>>> 3c88f9e7
 from pyop2.base import Set, ExtrudedSet, MixedSet, Subset  # noqa: F401
 from pyop2.base import DatView                           # noqa: F401
 from pyop2.base import Kernel                            # noqa: F401
@@ -195,11 +191,8 @@
         for arg in args:
             maps = arg.map_tuple
             for map_ in maps:
-<<<<<<< HEAD
-=======
                 if map_ is None:
                     continue
->>>>>>> 3c88f9e7
                 for k in map_._kernel_args_:
                     if k in seen:
                         continue
@@ -219,11 +212,7 @@
             fun(part.offset, part.offset + part.size, *arglist)
 
 
-<<<<<<< HEAD
-def generate_single_cell_wrapper(iterset, args, forward_args=(), kernel_name=None, wrapper_name=None, restart_counter=True):
-=======
 def generate_single_cell_wrapper(iterset, args, forward_args=(), kernel_name=None, wrapper_name=None):
->>>>>>> 3c88f9e7
     """Generates wrapper for a single cell. No iteration loop, but cellwise data is extracted.
     Cell is expected as an argument to the wrapper. For extruded, the numbering of the cells
     is columnwise continuous, bottom to top.
@@ -248,11 +237,7 @@
     for arg in args:
         builder.add_argument(arg)
     builder.set_kernel(Kernel("", kernel_name))
-<<<<<<< HEAD
-    wrapper = generate(builder, wrapper_name, restart_counter)
-=======
     wrapper = generate(builder, wrapper_name)
->>>>>>> 3c88f9e7
     code = loopy.generate_code_v2(wrapper)
 
     return code.device_code()