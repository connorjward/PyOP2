--- conflicted
+++ resolved
@@ -814,7 +814,6 @@
         return self._fun
 
     def generate_code(self):
-<<<<<<< HEAD
         if not self._code_dict:
             self._code_dict = wrapper_snippets(self._itspace, self._args,
                                                kernel_name=self._kernel._name,
@@ -823,14 +822,6 @@
                                                iteration_region=self._iteration_region,
                                                applied_blas=self._kernel._applied_blas)
         return self._code_dict
-=======
-        snippets = wrapper_snippets(self._itspace, self._args,
-                                    kernel_name=self._kernel._name,
-                                    user_code=self._kernel._user_code,
-                                    wrapper_name=self._wrapper_name,
-                                    iteration_region=self._iteration_region)
-        return snippets
->>>>>>> 239f4208
 
 
 def wrapper_snippets(itspace, args,
