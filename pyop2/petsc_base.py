# This file is part of PyOP2
#
# PyOP2 is Copyright (c) 2012, Imperial College London and
# others. Please see the AUTHORS file in the main source directory for
# a full list of copyright holders.  All rights reserved.
#
# Redistribution and use in source and binary forms, with or without
# modification, are permitted provided that the following conditions
# are met:
#
#     * Redistributions of source code must retain the above copyright
#       notice, this list of conditions and the following disclaimer.
#     * Redistributions in binary form must reproduce the above copyright
#       notice, this list of conditions and the following disclaimer in the
#       documentation and/or other materials provided with the distribution.
#     * The name of Imperial College London or that of other
#       contributors may not be used to endorse or promote products
#       derived from this software without specific prior written
#       permission.
#
# THIS SOFTWARE IS PROVIDED BY THE COPYRIGHT HOLDERS AND CONTRIBUTERS
# ''AS IS'' AND ANY EXPRESS OR IMPLIED WARRANTIES, INCLUDING, BUT NOT
# LIMITED TO, THE IMPLIED WARRANTIES OF MERCHANTABILITY AND FITNESS
# FOR A PARTICULAR PURPOSE ARE DISCLAIMED. IN NO EVENT SHALL THE
# COPYRIGHT HOLDERS OR CONTRIBUTORS BE LIABLE FOR ANY DIRECT,
# INDIRECT, INCIDENTAL, SPECIAL, EXEMPLARY, OR CONSEQUENTIAL DAMAGES
# (INCLUDING, BUT NOT LIMITED TO, PROCUREMENT OF SUBSTITUTE GOODS OR
# SERVICES; LOSS OF USE, DATA, OR PROFITS; OR BUSINESS INTERRUPTION)
# HOWEVER CAUSED AND ON ANY THEORY OF LIABILITY, WHETHER IN CONTRACT,
# STRICT LIABILITY, OR TORT (INCLUDING NEGLIGENCE OR OTHERWISE)
# ARISING IN ANY WAY OUT OF THE USE OF THIS SOFTWARE, EVEN IF ADVISED
# OF THE POSSIBILITY OF SUCH DAMAGE.

from contextlib import contextmanager
from petsc4py import PETSc
import itertools
import numpy as np
import abc

from pyop2.datatypes import IntType, ScalarType
from pyop2 import base
from pyop2 import mpi
from pyop2 import sparsity
from pyop2 import utils
from pyop2.base import _make_object, Subset
from pyop2.mpi import collective
from pyop2.profiling import timed_region


class DataSet(base.DataSet):

    @utils.cached_property
    def lgmap(self):
        """A PETSc LGMap mapping process-local indices to global
        indices for this :class:`DataSet`.
        """
        lgmap = PETSc.LGMap()
        if self.comm.size == 1:
            lgmap.create(indices=np.arange(self.size, dtype=IntType),
                         bsize=self.cdim, comm=self.comm)
        else:
            lgmap.create(indices=self.halo.local_to_global_numbering,
                         bsize=self.cdim, comm=self.comm)
        return lgmap

    @utils.cached_property
    def scalar_lgmap(self):
        if self.cdim == 1:
            return self.lgmap
        indices = self.lgmap.block_indices
        return PETSc.LGMap().create(indices=indices, bsize=1, comm=self.comm)

    @utils.cached_property
    def unblocked_lgmap(self):
        """A PETSc LGMap mapping process-local indices to global
        indices for this :class:`DataSet` with a block size of 1.
        """
        if self.cdim == 1:
            return self.lgmap
        else:
            indices = self.lgmap.indices
            lgmap = PETSc.LGMap().create(indices=indices,
                                         bsize=1, comm=self.lgmap.comm)
            return lgmap

    @utils.cached_property
    def field_ises(self):
        """A list of PETSc ISes defining the global indices for each set in
        the DataSet.

        Used when extracting blocks from matrices for solvers."""
        ises = []
        nlocal_rows = 0
        for dset in self:
            nlocal_rows += dset.size * dset.cdim
        offset = self.comm.scan(nlocal_rows)
        offset -= nlocal_rows
        for dset in self:
            nrows = dset.size * dset.cdim
            iset = PETSc.IS().createStride(nrows, first=offset, step=1,
                                           comm=self.comm)
            iset.setBlockSize(dset.cdim)
            ises.append(iset)
            offset += nrows
        return tuple(ises)

    @utils.cached_property
    def local_ises(self):
        """A list of PETSc ISes defining the local indices for each set in the DataSet.

        Used when extracting blocks from matrices for assembly."""
        ises = []
        start = 0
        for dset in self:
            bs = dset.cdim
            n = dset.total_size*bs
            iset = PETSc.IS().createStride(n, first=start, step=1,
                                           comm=mpi.COMM_SELF)
            iset.setBlockSize(bs)
            start += n
            ises.append(iset)
        return tuple(ises)

    @utils.cached_property
    def layout_vec(self):
        """A PETSc Vec compatible with the dof layout of this DataSet."""
        vec = PETSc.Vec().create(comm=self.comm)
        size = (self.size * self.cdim, None)
        vec.setSizes(size, bsize=self.cdim)
        vec.setUp()
        return vec

    @utils.cached_property
    def dm(self):
        dm = PETSc.DMShell().create(comm=self.comm)
        dm.setGlobalVector(self.layout_vec)
        return dm


class GlobalDataSet(base.GlobalDataSet):

    @utils.cached_property
    def lgmap(self):
        """A PETSc LGMap mapping process-local indices to global
        indices for this :class:`DataSet`.
        """
        lgmap = PETSc.LGMap()
        lgmap.create(indices=np.arange(1, dtype=IntType),
                     bsize=self.cdim, comm=self.comm)
        return lgmap

    @utils.cached_property
    def unblocked_lgmap(self):
        """A PETSc LGMap mapping process-local indices to global
        indices for this :class:`DataSet` with a block size of 1.
        """
        if self.cdim == 1:
            return self.lgmap
        else:
            indices = self.lgmap.indices
            lgmap = PETSc.LGMap().create(indices=indices,
                                         bsize=1, comm=self.lgmap.comm)
            return lgmap

    @utils.cached_property
    def field_ises(self):
        """A list of PETSc ISes defining the global indices for each set in
        the DataSet.

        Used when extracting blocks from matrices for solvers."""
        ises = []
        nlocal_rows = 0
        for dset in self:
            nlocal_rows += dset.size * dset.cdim
        offset = self.comm.scan(nlocal_rows)
        offset -= nlocal_rows
        for dset in self:
            nrows = dset.size * dset.cdim
            iset = PETSc.IS().createStride(nrows, first=offset, step=1,
                                           comm=self.comm)
            iset.setBlockSize(dset.cdim)
            ises.append(iset)
            offset += nrows
        return tuple(ises)

    @utils.cached_property
    def local_ises(self):
        """A list of PETSc ISes defining the local indices for each set in the DataSet.

        Used when extracting blocks from matrices for assembly."""
        raise NotImplementedError

    @utils.cached_property
    def layout_vec(self):
        """A PETSc Vec compatible with the dof layout of this DataSet."""
        vec = PETSc.Vec().create(comm=self.comm)
        size = (self.size * self.cdim, None)
        vec.setSizes(size, bsize=self.cdim)
        vec.setUp()
        return vec

    @utils.cached_property
    def dm(self):
        dm = PETSc.DMShell().create(comm=self.comm)
        dm.setGlobalVector(self.layout_vec)
        return dm


class MixedDataSet(DataSet, base.MixedDataSet):

    @utils.cached_property
    def layout_vec(self):
        """A PETSc Vec compatible with the dof layout of this MixedDataSet."""
        vec = PETSc.Vec().create(comm=self.comm)
        # Compute local and global size from sizes of layout vecs
        lsize, gsize = map(sum, zip(*(d.layout_vec.sizes for d in self)))
        vec.setSizes((lsize, gsize), bsize=1)
        vec.setUp()
        return vec

    @utils.cached_property
    def lgmap(self):
        """A PETSc LGMap mapping process-local indices to global
        indices for this :class:`MixedDataSet`.
        """
        lgmap = PETSc.LGMap()
        if self.comm.size == 1:
            size = sum(s.size * s.cdim for s in self)
            lgmap.create(indices=np.arange(size, dtype=IntType),
                         bsize=1, comm=self.comm)
            return lgmap
        # Compute local to global maps for a monolithic mixed system
        # from the individual local to global maps for each field.
        # Exposition:
        #
        # We have N fields and P processes.  The global row
        # ordering is:
        #
        # f_0_p_0, f_1_p_0, ..., f_N_p_0; f_0_p_1, ..., ; f_0_p_P,
        # ..., f_N_p_P.
        #
        # We have per-field local to global numberings, to convert
        # these into multi-field local to global numberings, we note
        # the following:
        #
        # For each entry in the per-field l2g map, we first determine
        # the rank that entry belongs to, call this r.
        #
        # We know that this must be offset by:
        # 1. The sum of all field lengths with rank < r
        # 2. The sum of all lower-numbered field lengths on rank r.
        #
        # Finally, we need to shift the field-local entry by the
        # current field offset.
        idx_size = sum(s.total_size*s.cdim for s in self)
        indices = np.full(idx_size, -1, dtype=IntType)
        owned_sz = np.array([sum(s.size * s.cdim for s in self)],
                            dtype=IntType)
        field_offset = np.empty_like(owned_sz)
        self.comm.Scan(owned_sz, field_offset)
        field_offset -= owned_sz

        all_field_offsets = np.empty(self.comm.size, dtype=IntType)
        self.comm.Allgather(field_offset, all_field_offsets)

        start = 0
        all_local_offsets = np.zeros(self.comm.size, dtype=IntType)
        current_offsets = np.zeros(self.comm.size + 1, dtype=IntType)
        for s in self:
            idx = indices[start:start + s.total_size * s.cdim]
            owned_sz[0] = s.size * s.cdim
            self.comm.Scan(owned_sz, field_offset)
            self.comm.Allgather(field_offset, current_offsets[1:])
            # Find the ranks each entry in the l2g belongs to
            l2g = s.halo.local_to_global_numbering
            # If cdim > 1, we need to unroll the node numbering to dof
            # numbering
            if s.cdim > 1:
                new_l2g = np.empty(l2g.shape[0]*s.cdim, dtype=l2g.dtype)
                for i in range(s.cdim):
                    new_l2g[i::s.cdim] = l2g*s.cdim + i
                l2g = new_l2g
            tmp_indices = np.searchsorted(current_offsets, l2g, side="right") - 1
            idx[:] = l2g[:] - current_offsets[tmp_indices] + \
                all_field_offsets[tmp_indices] + all_local_offsets[tmp_indices]
            self.comm.Allgather(owned_sz, current_offsets[1:])
            all_local_offsets += current_offsets[1:]
            start += s.total_size * s.cdim
        lgmap.create(indices=indices, bsize=1, comm=self.comm)
        return lgmap

    @utils.cached_property
    def unblocked_lgmap(self):
        """A PETSc LGMap mapping process-local indices to global
        indices for this :class:`DataSet` with a block size of 1.
        """
        return self.lgmap


class VecAccessMixin(metaclass=abc.ABCMeta):
    @abc.abstractmethod
    def vec_context(self, access):
        pass

<<<<<<< HEAD
        :param access: Access descriptor: READ, WRITE, or RW."""

        assert self.dtype == PETSc.ScalarType, \
            "Can't create Vec with type %s, must be %s" % (self.dtype, PETSc.ScalarType)
        # Getting the Vec needs to ensure we've done all current
        # necessary computation.
        self._force_evaluation(read=access is not base.WRITE,
                               write=access is not base.READ)
        if not hasattr(self, '_vec'):
            # Can't duplicate layout_vec of dataset, because we then
            # carry around extra unnecessary data.
            # But use getSizes to save an Allreduce in computing the
            # global size.
            size = self.dataset.layout_vec.getSizes()
            data = self._data[:size[0]]
            self._vec = PETSc.Vec().createWithArray(data, size=size, bsize=self.cdim, comm=self.comm)
        # PETSc Vecs have a state counter and cache norm computations
        # to return immediately if the state counter is unchanged.
        # Since we've updated the data behind their back, we need to
        # change that state counter.
        self._vec.stateIncrease()
        yield self._vec
        if access is not base.READ:
            self.halo_valid = False
=======
    @abc.abstractproperty
    def _vec(self):
        pass
>>>>>>> a213238e

    @property
    @collective
    def vec(self):
        """Context manager for a PETSc Vec appropriate for this Dat.

        You're allowed to modify the data you get back from this view."""
        return self.vec_context(access=base.RW)

    @property
    @collective
    def vec_wo(self):
        """Context manager for a PETSc Vec appropriate for this Dat.

        You're allowed to modify the data you get back from this view,
        but you cannot read from it."""
        return self.vec_context(access=base.WRITE)

    @property
    @collective
    def vec_ro(self):
        """Context manager for a PETSc Vec appropriate for this Dat.

        You're not allowed to modify the data you get back from this view."""
        return self.vec_context(access=base.READ)


class Dat(base.Dat, VecAccessMixin):
    @utils.cached_property
    def _vec(self):
        assert self.dtype == PETSc.ScalarType, \
            "Can't create Vec with type %s, must be %s" % (self.dtype, PETSc.ScalarType)
        # Can't duplicate layout_vec of dataset, because we then
        # carry around extra unnecessary data.
        # But use getSizes to save an Allreduce in computing the
        # global size.
        size = self.dataset.layout_vec.getSizes()
        data = self._data[:size[0]]
        return PETSc.Vec().createWithArray(data, size=size, bsize=self.cdim, comm=self.comm)

    @contextmanager
    def vec_context(self, access):
        r"""A context manager for a :class:`PETSc.Vec` from a :class:`Dat`.

        :param access: Access descriptor: READ, WRITE, or RW."""
        # PETSc Vecs have a state counter and cache norm computations
        # to return immediately if the state counter is unchanged.
        # Since we've updated the data behind their back, we need to
        # change that state counter.
        self._vec.stateIncrease()
        yield self._vec
        if access is not base.READ:
            self.halo_valid = False


class MixedDat(base.MixedDat, VecAccessMixin):
    @utils.cached_property
    def _vec(self):
        assert self.dtype == PETSc.ScalarType, \
            "Can't create Vec with type %s, must be %s" % (self.dtype, PETSc.ScalarType)
        # In this case we can just duplicate the layout vec
        # because we're not placing an array.
        return self.dataset.layout_vec.duplicate()

    @contextmanager
    def vec_context(self, access):
        r"""A context manager scattering the arrays of all components of this
        :class:`MixedDat` into a contiguous :class:`PETSc.Vec` and reverse
        scattering to the original arrays when exiting the context.

        :param access: Access descriptor: READ, WRITE, or RW.

        .. note::

           The :class:`~PETSc.Vec` obtained from this context is in
           the correct order to be left multiplied by a compatible
           :class:`MixedMat`.  In parallel it is *not* just a
           concatenation of the underlying :class:`Dat`\s."""
        # Do the actual forward scatter to fill the full vector with
        # values
        if access is not base.WRITE:
            offset = 0
            array = self._vec.array
            for d in self:
                with d.vec_ro as v:
                    size = v.local_size
                    array[offset:offset+size] = v.array_r[:]
                    offset += size
        self._vec.stateIncrease()
        yield self._vec
        if access is not base.READ:
            # Reverse scatter to get the values back to their original locations
            offset = 0
            array = self._vec.array_r
            for d in self:
                with d.vec_wo as v:
                    size = v.local_size
                    v.array[:] = array[offset:offset+size]
                    offset += size
            self.halo_valid = False


class Global(base.Global, VecAccessMixin):
    @utils.cached_property
    def _vec(self):
        assert self.dtype == PETSc.ScalarType, \
            "Can't create Vec with type %s, must be %s" % (self.dtype, PETSc.ScalarType)
        # Can't duplicate layout_vec of dataset, because we then
        # carry around extra unnecessary data.
        # But use getSizes to save an Allreduce in computing the
        # global size.
        data = self._data
        size = self.dataset.layout_vec.getSizes()
        if self.comm.rank == 0:
            return PETSc.Vec().createWithArray(data, size=size,
                                               bsize=self.cdim,
                                               comm=self.comm)
        else:
            return PETSc.Vec().createWithArray(np.empty(0, dtype=self.dtype),
                                               size=size,
                                               bsize=self.cdim,
                                               comm=self.comm)

    @contextmanager
    def vec_context(self, access):
        """A context manager for a :class:`PETSc.Vec` from a :class:`Global`.

        :param access: Access descriptor: READ, WRITE, or RW."""
        # PETSc Vecs have a state counter and cache norm computations
        # to return immediately if the state counter is unchanged.
        # Since we've updated the data behind their back, we need to
        # change that state counter.
        self._vec.stateIncrease()
        yield self._vec
        if access is not base.READ:
            data = self._data
            self.comm.Bcast(data, 0)


class SparsityBlock(base.Sparsity):
    """A proxy class for a block in a monolithic :class:`.Sparsity`.

    :arg parent: The parent monolithic sparsity.
    :arg i: The block row.
    :arg j: The block column.

    .. warning::

       This class only implements the properties necessary to infer
       its shape.  It does not provide arrays of non zero fill."""
    def __init__(self, parent, i, j):
        self._dsets = (parent.dsets[0][i], parent.dsets[1][j])
        self._rmaps = tuple(m.split[i] for m in parent.rmaps)
        self._cmaps = tuple(m.split[j] for m in parent.cmaps)
        self._nrows = self._dsets[0].size
        self._ncols = self._dsets[1].size
        self._has_diagonal = i == j and parent._has_diagonal
        self._parent = parent
        self._dims = tuple([tuple([parent.dims[i][j]])])
        self._blocks = [[self]]
        self.iteration_regions = parent.iteration_regions
        self.lcomm = self.dsets[0].comm
        self.rcomm = self.dsets[1].comm
        # TODO: think about lcomm != rcomm
        self.comm = self.lcomm

    @classmethod
    def _process_args(cls, *args, **kwargs):
        return (None, ) + args, kwargs

    @classmethod
    def _cache_key(cls, *args, **kwargs):
        return None

    def __repr__(self):
        return "SparsityBlock(%r, %r, %r)" % (self._parent, self._i, self._j)


def masked_lgmap(lgmap, mask, block=True):
    if block:
        indices = lgmap.block_indices.copy()
        bsize = lgmap.getBlockSize()
    else:
        indices = lgmap.indices.copy()
        bsize = 1
    indices[mask] = -1
    return PETSc.LGMap().create(indices=indices, bsize=bsize, comm=lgmap.comm)


class MatBlock(base.Mat):
    """A proxy class for a local block in a monolithic :class:`.Mat`.

    :arg parent: The parent monolithic matrix.
    :arg i: The block row.
    :arg j: The block column.
    """
    def __init__(self, parent, i, j):
        self._parent = parent
        self._i = i
        self._j = j
        self._sparsity = SparsityBlock(parent.sparsity, i, j)
        rset, cset = self._parent.sparsity.dsets
        rowis = rset.local_ises[i]
        colis = cset.local_ises[j]
        self.handle = parent.handle.getLocalSubMatrix(isrow=rowis,
                                                      iscol=colis)
        self.comm = parent.comm
        self.local_to_global_maps = self.handle.getLGMap()

    @utils.cached_property
    def _kernel_args_(self):
        return (self.handle.handle, )

    @utils.cached_property
    def _kernel_args_(self):
        return (self.handle.handle, )

    @property
    def assembly_state(self):
        # Track our assembly state only
        return self._parent.assembly_state

    @assembly_state.setter
    def assembly_state(self, value):
        self._parent.assembly_state = value

    def __getitem__(self, idx):
        return self

    def __iter__(self):
        yield self

    def _flush_assembly(self):
        # Need to flush for all blocks
        for b in self._parent:
            b.handle.assemble(assembly=PETSc.Mat.AssemblyType.FLUSH)
        self._parent._flush_assembly()

    def set_local_diagonal_entries(self, rows, diag_val=1.0, idx=None):
        rows = np.asarray(rows, dtype=IntType)
        rbs, _ = self.dims[0][0]
        if rbs > 1:
            if idx is not None:
                rows = rbs * rows + idx
            else:
                rows = np.dstack([rbs*rows + i for i in range(rbs)]).flatten()
        rows = rows.reshape(-1, 1)
        self.change_assembly_state(Mat.INSERT_VALUES)
        if len(rows) > 0:
            values = np.full(rows.shape, diag_val, dtype=ScalarType)
            self.handle.setValuesLocalRCV(rows, rows, values,
                                          addv=PETSc.InsertMode.INSERT_VALUES)

    def addto_values(self, rows, cols, values):
        """Add a block of values to the :class:`Mat`."""
        self.change_assembly_state(Mat.ADD_VALUES)
        if len(values) > 0:
            self.handle.setValuesBlockedLocal(rows, cols, values,
                                              addv=PETSc.InsertMode.ADD_VALUES)

    def set_values(self, rows, cols, values):
        """Set a block of values in the :class:`Mat`."""
        self.change_assembly_state(Mat.INSERT_VALUES)
        if len(values) > 0:
            self.handle.setValuesBlockedLocal(rows, cols, values,
                                              addv=PETSc.InsertMode.INSERT_VALUES)

    def assemble(self):
        raise RuntimeError("Should never call assemble on MatBlock")

    @property
    def values(self):
        rset, cset = self._parent.sparsity.dsets
        rowis = rset.field_ises[self._i]
        colis = cset.field_ises[self._j]
        self._parent.assemble()
        mat = self._parent.handle.createSubMatrix(isrow=rowis,
                                                  iscol=colis)
        return mat[:, :]

    @property
    def dtype(self):
        return self._parent.dtype

    @property
    def nbytes(self):
        return self._parent.nbytes // (np.prod(self.sparsity.shape))

    def __repr__(self):
        return "MatBlock(%r, %r, %r)" % (self._parent, self._i, self._j)

    def __str__(self):
        return "Block[%s, %s] of %s" % (self._i, self._j, self._parent)


class Mat(base.Mat):
    """OP2 matrix data. A Mat is defined on a sparsity pattern and holds a value
    for each element in the :class:`Sparsity`."""

    def __init__(self, *args, **kwargs):
        base.Mat.__init__(self, *args, **kwargs)
        self._init()
        self.assembly_state = Mat.ASSEMBLED

    # Firedrake relies on this to distinguish between MatBlock and not for boundary conditions
    local_to_global_maps = (None, None)

    @utils.cached_property
    def _kernel_args_(self):
        return (self.handle.handle, )

    @collective
    def _init(self):
        if not self.dtype == PETSc.ScalarType:
            raise RuntimeError("Can only create a matrix of type %s, %s is not supported"
                               % (PETSc.ScalarType, self.dtype))
        # If the Sparsity is defined on MixedDataSets, we need to build a MatNest
        if self.sparsity.shape > (1, 1):
            if self.sparsity.nested:
                self._init_nest()
                self._nested = True
            else:
                self._init_monolithic()
        else:
            self._init_block()

    def _init_monolithic(self):
        mat = PETSc.Mat()
        rset, cset = self.sparsity.dsets
        rlgmap = rset.unblocked_lgmap
        clgmap = cset.unblocked_lgmap
        mat.createAIJ(size=((self.nrows, None), (self.ncols, None)),
                      nnz=(self.sparsity.nnz, self.sparsity.onnz),
                      bsize=1,
                      comm=self.comm)
        mat.setLGMap(rmap=rlgmap, cmap=clgmap)
        self.handle = mat
        self._blocks = []
        rows, cols = self.sparsity.shape
        for i in range(rows):
            row = []
            for j in range(cols):
                row.append(MatBlock(self, i, j))
            self._blocks.append(row)
        mat.setOption(mat.Option.IGNORE_ZERO_ENTRIES, False)
        mat.setOption(mat.Option.KEEP_NONZERO_PATTERN, True)
        # We completely fill the allocated matrix when zeroing the
        # entries, so raise an error if we "missed" one.
        mat.setOption(mat.Option.UNUSED_NONZERO_LOCATION_ERR, True)
        mat.setOption(mat.Option.IGNORE_OFF_PROC_ENTRIES, False)
        mat.setOption(mat.Option.NEW_NONZERO_ALLOCATION_ERR, True)
        # The first assembly (filling with zeros) sets all possible entries.
        mat.setOption(mat.Option.SUBSET_OFF_PROC_ENTRIES, True)
        # Put zeros in all the places we might eventually put a value.
        with timed_region("MatZeroInitial"):
            for i in range(rows):
                for j in range(cols):
                    sparsity.fill_with_zeros(self[i, j].handle,
                                             self[i, j].sparsity.dims[0][0],
                                             self[i, j].sparsity.maps,
                                             self[i, j].sparsity.iteration_regions,
                                             set_diag=self[i, j].sparsity._has_diagonal)
                    self[i, j].handle.assemble()

        mat.assemble()
        mat.setOption(mat.Option.NEW_NONZERO_LOCATION_ERR, True)
        mat.setOption(mat.Option.IGNORE_ZERO_ENTRIES, True)

    def _init_nest(self):
        mat = PETSc.Mat()
        self._blocks = []
        rows, cols = self.sparsity.shape
        rset, cset = self.sparsity.dsets
        for i in range(rows):
            row = []
            for j in range(cols):
                row.append(Mat(self.sparsity[i, j], self.dtype,
                           '_'.join([self.name, str(i), str(j)])))
            self._blocks.append(row)
        # PETSc Mat.createNest wants a flattened list of Mats
        mat.createNest([[m.handle for m in row_] for row_ in self._blocks],
                       isrows=rset.field_ises, iscols=cset.field_ises,
                       comm=self.comm)
        self.handle = mat

    def _init_block(self):
        self._blocks = [[self]]

        rset, cset = self.sparsity.dsets
        if (isinstance(rset, GlobalDataSet) or isinstance(cset, GlobalDataSet)):
            self._init_global_block()
            return

        mat = PETSc.Mat()
        row_lg = rset.lgmap
        col_lg = cset.lgmap
        rdim, cdim = self.dims[0][0]

        if rdim == cdim and rdim > 1 and self.sparsity._block_sparse:
            # Size is total number of rows and columns, but the
            # /sparsity/ is the block sparsity.
            block_sparse = True
            create = mat.createBAIJ
        else:
            # Size is total number of rows and columns, sparsity is
            # the /dof/ sparsity.
            block_sparse = False
            create = mat.createAIJ
        create(size=((self.nrows, None),
                     (self.ncols, None)),
               nnz=(self.sparsity.nnz, self.sparsity.onnz),
               bsize=(rdim, cdim),
               comm=self.comm)
        mat.setLGMap(rmap=row_lg, cmap=col_lg)
        # Stash entries destined for other processors
        mat.setOption(mat.Option.IGNORE_OFF_PROC_ENTRIES, False)
        # Any add or insertion that would generate a new entry that has not
        # been preallocated will raise an error
        mat.setOption(mat.Option.NEW_NONZERO_ALLOCATION_ERR, True)
        # Do not ignore zeros while we fill the initial matrix so that
        # petsc doesn't compress things out.
        if not block_sparse:
            mat.setOption(mat.Option.IGNORE_ZERO_ENTRIES, False)
        # When zeroing rows (e.g. for enforcing Dirichlet bcs), keep those in
        # the nonzero structure of the matrix. Otherwise PETSc would compact
        # the sparsity and render our sparsity caching useless.
        mat.setOption(mat.Option.KEEP_NONZERO_PATTERN, True)
        # We completely fill the allocated matrix when zeroing the
        # entries, so raise an error if we "missed" one.
        mat.setOption(mat.Option.UNUSED_NONZERO_LOCATION_ERR, True)
        # Put zeros in all the places we might eventually put a value.
        with timed_region("MatZeroInitial"):
            sparsity.fill_with_zeros(mat, self.sparsity.dims[0][0],
                                     self.sparsity.maps, self.sparsity.iteration_regions,
                                     set_diag=self.sparsity._has_diagonal)
        mat.assemble()
        mat.setOption(mat.Option.NEW_NONZERO_LOCATION_ERR, True)
        # Now we've filled up our matrix, so the sparsity is
        # "complete", we can ignore subsequent zero entries.
        if not block_sparse:
            mat.setOption(mat.Option.IGNORE_ZERO_ENTRIES, True)
        self.handle = mat

    def _init_global_block(self):
        """Initialise this block in the case where the matrix maps either
        to or from a :class:`Global`"""

        if (isinstance(self.sparsity._dsets[0], GlobalDataSet) and isinstance(self.sparsity._dsets[1], GlobalDataSet)):
            # In this case both row and column are a Global.
            mat = _GlobalMat(comm=self.comm)
        else:
            mat = _DatMat(self.sparsity)
        self.handle = mat

    def __call__(self, access, path, lgmaps=None, unroll_map=False):
        """Override the parent __call__ method in order to special-case global
        blocks in matrices."""
        # One of the path entries was not an Arg.
        if path == (None, None):
            assert all(l is None for l in lgmaps)
            return _make_object('Arg',
                                data=self.handle.getPythonContext().global_,
                                access=access)
        elif None in path:
            thispath = path[0] or path[1]
            return _make_object('Arg', data=self.handle.getPythonContext().dat,
                                map=thispath, access=access)
        else:
            return super().__call__(access, path, lgmaps=lgmaps, unroll_map=unroll_map)

    def __getitem__(self, idx):
        """Return :class:`Mat` block with row and column given by ``idx``
        or a given row of blocks."""
        try:
            i, j = idx
            return self.blocks[i][j]
        except TypeError:
            return self.blocks[idx]

    def __iter__(self):
        """Iterate over all :class:`Mat` blocks by row and then by column."""
        yield from itertools.chain(*self.blocks)

    @collective
    def zero(self):
        """Zero the matrix."""
        self.assemble()
        self.handle.zeroEntries()

    @collective
    def zero_rows(self, rows, diag_val=1.0):
        """Zeroes the specified rows of the matrix, with the exception of the
        diagonal entry, which is set to diag_val. May be used for applying
        strong boundary conditions.

        :param rows: a :class:`Subset` or an iterable"""
        self.assemble()
        rows = rows.indices if isinstance(rows, Subset) else rows
        self.handle.zeroRowsLocal(rows, diag_val)

    def _flush_assembly(self):
        self.handle.assemble(assembly=PETSc.Mat.AssemblyType.FLUSH)

    @collective
    def set_local_diagonal_entries(self, rows, diag_val=1.0, idx=None):
        """Set the diagonal entry in ``rows`` to a particular value.

        :param rows: a :class:`Subset` or an iterable.
        :param diag_val: the value to add

        The indices in ``rows`` should index the process-local rows of
        the matrix (no mapping to global indexes is applied).
        """
        rows = np.asarray(rows, dtype=IntType)
        rbs, _ = self.dims[0][0]
        if rbs > 1:
            if idx is not None:
                rows = rbs * rows + idx
            else:
                rows = np.dstack([rbs*rows + i for i in range(rbs)]).flatten()
        rows = rows.reshape(-1, 1)
        self.change_assembly_state(Mat.INSERT_VALUES)
        if len(rows) > 0:
            values = np.full(rows.shape, diag_val, dtype=ScalarType)
            self.handle.setValuesLocalRCV(rows, rows, values,
                                          addv=PETSc.InsertMode.INSERT_VALUES)

    @collective
    def assemble(self):
        # If the matrix is nested, we need to check each subblock to
        # see if it needs assembling.  But if it's monolithic then the
        # subblock assembly doesn't do anything, so we don't do that.
        if self.sparsity.nested:
            self.handle.assemble()
            for m in self:
                if m.assembly_state != Mat.ASSEMBLED:
                    m.change_assembly_state(Mat.ASSEMBLED)
        else:
            # Instead, we assemble the full monolithic matrix.
            self.handle.assemble()
            for m in self:
                m.handle.assemble()
            self.change_assembly_state(Mat.ASSEMBLED)

    def addto_values(self, rows, cols, values):
        """Add a block of values to the :class:`Mat`."""
        self.change_assembly_state(Mat.ADD_VALUES)
        if len(values) > 0:
            self.handle.setValuesBlockedLocal(rows, cols, values,
                                              addv=PETSc.InsertMode.ADD_VALUES)

    def set_values(self, rows, cols, values):
        """Set a block of values in the :class:`Mat`."""
        self.change_assembly_state(Mat.INSERT_VALUES)
        if len(values) > 0:
            self.handle.setValuesBlockedLocal(rows, cols, values,
                                              addv=PETSc.InsertMode.INSERT_VALUES)

    @utils.cached_property
    def blocks(self):
        """2-dimensional array of matrix blocks."""
        return self._blocks

    @property
    def values(self):
        self.assemble()
        if self.nrows * self.ncols > 1000000:
            raise ValueError("Printing dense matrix with more than 1 million entries not allowed.\n"
                             "Are you sure you wanted to do this?")
        if (isinstance(self.sparsity._dsets[0], GlobalDataSet) or isinstance(self.sparsity._dsets[1], GlobalDataSet)):
            return self.handle.getPythonContext()[:, :]
        else:
            return self.handle[:, :]


class ParLoop(base.ParLoop):

    def log_flops(self, flops):
        PETSc.Log.logFlops(flops)


def _DatMat(sparsity, dat=None):
    """A :class:`PETSc.Mat` with global size nx1 or nx1 implemented as a
    :class:`.Dat`"""
    if isinstance(sparsity.dsets[0], GlobalDataSet):
        dset = sparsity.dsets[1]
        sizes = ((None, 1), (dset.size*dset.cdim, None))
    elif isinstance(sparsity.dsets[1], GlobalDataSet):
        dset = sparsity.dsets[0]
        sizes = ((dset.size * dset.cdim, None), (None, 1))
    else:
        raise ValueError("Not a DatMat")

    A = PETSc.Mat().createPython(sizes, comm=sparsity.comm)
    A.setPythonContext(_DatMatPayload(sparsity, dat))
    A.setUp()
    return A


class _DatMatPayload(object):

    def __init__(self, sparsity, dat=None, dset=None):
        if isinstance(sparsity.dsets[0], GlobalDataSet):
            self.dset = sparsity.dsets[1]
            self.sizes = ((None, 1), (self.dset.size * self.dset.cdim, None))
        elif isinstance(sparsity.dsets[1], GlobalDataSet):
            self.dset = sparsity.dsets[0]
            self.sizes = ((self.dset.size * self.dset.cdim, None), (None, 1))
        else:
            raise ValueError("Not a DatMat")

        self.sparsity = sparsity
        self.dat = dat or _make_object("Dat", self.dset, dtype=PETSc.ScalarType)
        self.dset = dset

    def __getitem__(self, key):
        shape = [s[0] or 1 for s in self.sizes]
        return self.dat.data_ro.reshape(*shape)[key]

    def zeroEntries(self, mat):
        self.dat.data[...] = 0.0

    def mult(self, mat, x, y):
        '''Y = mat x'''
        with self.dat.vec_ro as v:
            if self.sizes[0][0] is None:
                # Row matrix
                out = v.dot(x)
                if y.comm.rank == 0:
                    y.array[0] = out
                else:
                    y.array[...]
            else:
                # Column matrix
                if x.sizes[1] == 1:
                    v.copy(y)
                    a = np.zeros(1)
                    if x.comm.rank == 0:
                        a[0] = x.array_r
                    else:
                        x.array_r
                    x.comm.tompi4py().bcast(a)
                    return y.scale(a)
                else:
                    return v.pointwiseMult(x, y)

    def multTranspose(self, mat, x, y):
        with self.dat.vec_ro as v:
            if self.sizes[0][0] is None:
                # Row matrix
                if x.sizes[1] == 1:
                    v.copy(y)
                    a = np.zeros(1)
                    if x.comm.rank == 0:
                        a[0] = x.array_r
                    else:
                        x.array_r
                    x.comm.tompi4py().bcast(a)
                    y.scale(a)
                else:
                    v.pointwiseMult(x, y)
            else:
                # Column matrix
                out = v.dot(x)
                if y.comm.rank == 0:
                    y.array[0] = out
                else:
                    y.array[...]

    def multTransposeAdd(self, mat, x, y, z):
        ''' z = y + mat^Tx '''
        with self.dat.vec_ro as v:
            if self.sizes[0][0] is None:
                # Row matrix
                if x.sizes[1] == 1:
                    v.copy(z)
                    a = np.zeros(1)
                    if x.comm.rank == 0:
                        a[0] = x.array_r
                    else:
                        x.array_r
                    x.comm.tompi4py().bcast(a)
                    if y == z:
                        # Last two arguments are aliased.
                        tmp = y.duplicate()
                        y.copy(tmp)
                        y = tmp
                    z.scale(a)
                    z.axpy(1, y)
                else:
                    if y == z:
                        # Last two arguments are aliased.
                        tmp = y.duplicate()
                        y.copy(tmp)
                        y = tmp
                    v.pointwiseMult(x, z)
                    return z.axpy(1, y)
            else:
                # Column matrix
                out = v.dot(x)
                y = y.array_r
                if z.comm.rank == 0:
                    z.array[0] = out + y[0]
                else:
                    z.array[...]

    def duplicate(self, mat, copy=True):
        if copy:
            return _DatMat(self.sparsity, self.dat.duplicate())
        else:
            return _DatMat(self.sparsity)


def _GlobalMat(global_=None, comm=None):
    """A :class:`PETSc.Mat` with global size 1x1 implemented as a
    :class:`.Global`"""
    A = PETSc.Mat().createPython(((None, 1), (None, 1)), comm=comm)
    A.setPythonContext(_GlobalMatPayload(global_, comm))
    A.setUp()
    return A


class _GlobalMatPayload(object):

    def __init__(self, global_=None, comm=None):
        self.global_ = global_ or _make_object("Global", 1, dtype=PETSc.ScalarType, comm=comm)

    def __getitem__(self, key):
        return self.global_.data_ro.reshape(1, 1)[key]

    def zeroEntries(self, mat):
        self.global_.data[...] = 0.0

    def getDiagonal(self, mat, result=None):
        if result is None:
            result = self.global_.dataset.layout_vec.duplicate()
        if result.comm.rank == 0:
            result.array[...] = self.global_.data_ro
        else:
            result.array[...]
        return result

    def mult(self, mat, x, result):
        if result.comm.rank == 0:
            result.array[...] = self.global_.data_ro * x.array_r
        else:
            result.array[...]

    def multTransposeAdd(self, mat, x, y, z):
        if z.comm.rank == 0:
            ax = self.global_.data_ro * x.array_r
            if y == z:
                z.array[...] += ax
            else:
                z.array[...] = ax + y.array_r
        else:
            x.array_r
            y.array_r
            z.array[...]

    def duplicate(self, mat, copy=True):
        if copy:
            return _GlobalMat(self.global_.duplicate(), comm=mat.comm)
        else:
            return _GlobalMat(comm=mat.comm)<|MERGE_RESOLUTION|>--- conflicted
+++ resolved
@@ -302,36 +302,9 @@
     def vec_context(self, access):
         pass
 
-<<<<<<< HEAD
-        :param access: Access descriptor: READ, WRITE, or RW."""
-
-        assert self.dtype == PETSc.ScalarType, \
-            "Can't create Vec with type %s, must be %s" % (self.dtype, PETSc.ScalarType)
-        # Getting the Vec needs to ensure we've done all current
-        # necessary computation.
-        self._force_evaluation(read=access is not base.WRITE,
-                               write=access is not base.READ)
-        if not hasattr(self, '_vec'):
-            # Can't duplicate layout_vec of dataset, because we then
-            # carry around extra unnecessary data.
-            # But use getSizes to save an Allreduce in computing the
-            # global size.
-            size = self.dataset.layout_vec.getSizes()
-            data = self._data[:size[0]]
-            self._vec = PETSc.Vec().createWithArray(data, size=size, bsize=self.cdim, comm=self.comm)
-        # PETSc Vecs have a state counter and cache norm computations
-        # to return immediately if the state counter is unchanged.
-        # Since we've updated the data behind their back, we need to
-        # change that state counter.
-        self._vec.stateIncrease()
-        yield self._vec
-        if access is not base.READ:
-            self.halo_valid = False
-=======
     @abc.abstractproperty
     def _vec(self):
         pass
->>>>>>> a213238e
 
     @property
     @collective
