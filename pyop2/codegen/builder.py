--- conflicted
+++ resolved
@@ -3,15 +3,7 @@
 from collections import OrderedDict
 from functools import reduce
 
-<<<<<<< HEAD
-from pyop2.utils import cached_property
-from pyop2.datatypes import IntType
-from pyop2.op2 import ON_BOTTOM, ON_TOP, ON_INTERIOR_FACETS, ALL, Subset
-from pyop2.op2 import READ, INC, MIN, MAX, WRITE, RW
-from pyop2.op2 import ComposedMap
-=======
 import numpy
->>>>>>> 889d8000
 from loopy.types import OpaqueType
 from pyop2.codegen.representation import (Accumulate, Argument, Comparison,
                                           DummyInstruction, Extent, FixedIndex,
@@ -25,6 +17,7 @@
 from pyop2.datatypes import IntType
 from pyop2.op2 import (ALL, INC, MAX, MIN, ON_BOTTOM, ON_INTERIOR_FACETS,
                        ON_TOP, READ, RW, WRITE, Subset)
+from pyop2.op2 import ComposedMap
 from pyop2.utils import cached_property
 
 
